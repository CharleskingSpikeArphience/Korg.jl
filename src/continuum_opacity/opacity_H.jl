# we are missing Rayleigh Scattering

using ..ContinuumOpacity: hydrogenic_bf_opacity, hydrogenic_ff_opacity, ionization_energies

const _H_I_ion_energy = ionization_energies["H"][1] # not sure if this is a good idea
const _H⁻_ion_energy = 0.7552 # eV


H_I_bf(nH_I_div_partition, ν, ρ, T, ion_energy = _H_I_ion_energy,
       nmax_explicit_sum = 8, integrate_high_n = true) =
           hydrogenic_bf_opacity(1, nH_I_div_partition, ν, ρ, T, ion_energy, nmax_explicit_sum,
                                 integrate_high_n)
# H I free-free actually refers to the reaction: photon + e⁻ + H II -> e⁻ + H II.
H_I_ff(nH_II, ne, ν, ρ, T) = hydrogenic_ff_opacity(1, nH_II, ne, ν, ρ, T)

# compute the number density of H⁻ (implements eqn 5.10 of Kurucz 1970). This formula comes from
# inverting the saha equation, where n(H⁻) is n₀ and n(H I) is n₁. Note that U₀ = 1 at all
# temperatures.
"""
    _ndens_Hminus(nH_I_div_partition, ne, T, ion_energy = _H⁻_ion_energy)

Compute the number density of H⁻ (implements eqn 5.10 of Kurucz 1970). This is an application of
the saha equation where the "ground state" is H⁻ and the "first ionization state" is H I. The
partition function of H⁻ is 1 at all temperatures.
"""
function _ndens_Hminus(nH_I_div_partition, ne, T, ion_energy = _H⁻_ion_energy)
    # The value of _H_I_ion_energy energy doesn't matter at all becasue the exponential evaluates
    # to 1 for n = 1
    nHI_groundstate = ndens_state_hydrogenic(1, nH_I_div_partition, T, _H_I_ion_energy)

    # should should probably factor this out
    if T < 1000
        # this isn't a hard requirement at all. This is just a sanity check in case an argument got
        # forgotten (which is allowed since ion_energy has a default value)
        # In reality, we should use the lower temperature limit in which the exponential evaluates
        # to Inf. That should probably be our domain limit
        throw(DomainError(T, "Unexpected T value."))
    end

    # coef = (h^2/(2*π*m))^1.5
    coef = 3.31283018e-22 # cm³*eV^1.5
    β = 1.0/(kboltz_eV*T)
    0.25 * nHI_groundstate * ne * coef * β^1.5 * exp(ion_energy * β)
end


"""
    _Hminus_bf_cross_section(ν)

Compute the H⁻ bound-free cross-section, which has units of cm^2 per H⁻ particle.

The cross-section does not include a correction for stimulated emission.
"""
function _Hminus_bf_cross_section(ν::Real)
    λ = c_cgs*1e8/ν # in Angstroms
    # we need to somehow factor out this bounds checking
    if !(2250 <= λ <= 15000.0)
        throw(DomainError(λ, "The wavelength must lie in the interval [2250 Å, 15000 Å]"))
    end

    λ2 = λ*λ
    λ3 = λ*λ2
    λ4 = λ*λ3
    λ5 = λ*λ4
    λ6 = λ*λ5

    αbf_H⁻ = (1.99654 - 1.18267e-5 * λ + 2.64243e-6 * λ2 - 4.40524e-10 * λ3 + 3.23992e-14 * λ4
              - 1.39568e-18 * λ5 + 2.78701e-23 * λ6)
    αbf_H⁻ * 1e-18
end


"""
    Hminus_bf(nH_I_div_partition, ne, ν, ρ, T, [ion_energy_H⁻])

Compute the H⁻ bound-free opacity κ

# Arguments
- `nH_I_div_partition::Flt`: the total number density of H I divided by its partition function.
- `ne` the electron number density
- `ν::Flt`: frequency in Hz
- `ρ::Flt`: mass density in g/cm³
- `T::Flt`: temperature in K
- `ion_energy_H⁻::Flt`: Specifies the ionization energy of the single state of H⁻ in eV. This is
   roughly 0.7552 eV.

# Notes
This function assumes that n(H⁻) ≪ n(H I) + n(H II). The number density of n(H⁻) should not be
pre-computed (instead it's computed internally by this function).

This function is adapted from equation 8.12 from Grey (2005). This equation gives the absorption
coefficient per H I atom (uncorrected by stimulated emission) is given by:
    αff_H⁻ * 8.316e-10 * Pₑ * θ^2.5 * 10^(ion_energy_H⁻ * θ) * (U(H⁻,T)/ U(H I,T))
where:
- αff_H⁻ is the photo dissociation cross-section. This can estimated with equation 8.11.
- θ = log10(e)/(k*T) or θ = 5040/T in units of eV⁻¹
- U(H⁻,T) is the partition function of H⁻ at temperature T. This is always 1
- U(H I,T) is the partition function of H I at temperature T. This is 2 at low to intermediate T.
Eqn 8.12 of Grey (2005) implicitly assumes that (U(H⁻,T)/ U(H I,T)) is always equal to 0.5.

This expression is simplicitly a rewritten form of: αff_H⁻ * n(H⁻)/n(H I) where n(H⁻)/n(H I) has
been replaced with the expanded form of the saha equation, in which n₀ = n(H⁻) and n₁ = n(H I).

Combining 8.18, and 8.19 of Gray (2005), indicate that the version opacity contribution of H⁻
bound-free absorption (with stimulated emission correction) is given by:

                      n(H⁻)                                  n(H I)          n(H I) + n(H II)
    κ_ν = α_bf(H⁻) * ------  * (1 - exp(-h*ν/(k*T))) * ------------------ * -----------------
                     n(H I)                             n(H I) + n(H II)            ρ

This can be rewritten as: κ_ν = α_bf(H⁻) * n(H⁻) * (1 - exp(-h*ν/(k*T))) / ρ

This function uses the polynomial provided in equation 8.11 of Gray (2005), that fits the tabulated
data from Wishart (1979). While Gray (2005) claims that the polynomial fits the data with 0.2%
precision for 2250 Å ≤ λ ≤ 15000 Å, in practice we find that it fits the data to better than 0.25%
precision. Wishart (1979) expects the tabulated data to have better than 1% percent accuracy.
"""
function Hminus_bf(nH_I_div_partition::Real, ne::Real, ν::Real, ρ::Real, T::Real, 
                   ion_energy_H⁻::Real = 0.7552)
    αbf_H⁻ = _Hminus_bf_cross_section(ν) # does not include contributions from stimulated emission
    stimulated_emission_correction = (1 - exp(-hplanck_cgs*ν/(kboltz_cgs*T)))
    n_H⁻ = _ndens_Hminus(nH_I_div_partition, ne, T, _H⁻_ion_energy)
    αbf_H⁻ * n_H⁻ * stimulated_emission_correction / ρ
end


"""
    Hminus_ff(nH_I_div_partition, ne, ν, ρ, T)

Compute the H⁻ free-free opacity κ

The naming scheme for free-free absorption is counter-inutitive. This actually refers to the 
reaction:  photon + e⁻ + H I -> e⁻ + H I.

# Arguments
- `nH_I_div_partition::Flt`: the total number density of H I divided by its partition function.
- `ne::Flt`: the number density of free electrons.
- `ν::Flt`: frequency in Hz
- `ρ::Flt`: mass density in g/cm³
- `T::Flt`: temperature in K

# Notes
This is taken from equation 8.13 of Gray (2005). This uses a polynomial to Bell & Berrington (1987)
tabulated values for α_ff(H⁻), which implicitly includes the correction for stimulated emission.
The polynomial fits α_ff(H⁻) in the range 2520 K ≤ T ≤ 10080 K and 2604 Å ≤ λ ≤ 113918 Å. According
to the book, the polynomial fit to the tabulated data typically has 1% precision. We find that at
worst, the discrepancy never exceeds 2.25%.

From equations 8.13, 8.18, and 8.19 of Gray (2005), the free-free opacity from H⁻ is given by:
                              n(H I)          n(H I) + n(H II)
   κ_ν = α_ff(H⁻) * Pₑ * ------------------ * -----------------
                          n(H I) + n(H II)            ρ
This can be rewritten as: κ_ν = α_ff(H⁻) * Pₑ * n(H I) / ρ

Based on Section 5.3 from Kurucz (1970), I'm fairly confident that the "more correct" version of
the opacity equation should actually read  κ_ν = α_ff(H⁻) * Pₑ * n(H I, n = 1) / ρ, and that the
form provided by Gray (2005) implicitly assumes that n(H I, n = 1) ~ n(H I). This seems to be a 
prettygood assumption given the tabulated values of the partition function in Table D.2 of Gray 
(2005). From the boltzmann equation:
     n(H I, n = 1) = n(H I)*gₙ₌₁/u(T)*exp(-Eₙ₌₁/(k*T)) = n(H I) * 2/u(T)*exp(0) = n(H I) * 2/u(T).
According to Table D.2 of Grey, this approximation only introduces a ≤0.5% overestimate in 
n(H I, n = 1) over the temperature range where the polynomial is valid.

We also considered the polynomial fit in Section 5.3 from Kurucz (1970). Unfortunately, it seems
wrong (it gives lots of negative numbers).
"""
function Hminus_ff(nH_I_div_partition::Real, ne::Real, ν::Real, ρ::Real, T::Real)
    λ = c_cgs*1e8/ν # in Angstroms
    # we need to somehow factor out this bounds checking
    if !(2604 <= λ <= 113918.0)
        throw(DomainError(λ, "The wavelength must lie in the interval [2604 Å, 113918 Å]"))
    elseif !(2520.0 <= T <= 10080.0)
        throw(DomainError(T, "The temperature must lie in the interval [2520 K, 10080 K]"))
    end

    logλ = log10(λ)
    log2λ = logλ * logλ
    log3λ = log2λ * logλ
    log4λ = log3λ * logλ

    f0 =  -2.2763 -   1.6850 * logλ +  0.76661 * log2λ -  0.053346 * log3λ
    f1 = +15.2827 -   9.2846 * logλ +  1.99381 * log2λ -  0.142631 * log3λ
    f2 = -197.789 + 190.266  * logλ - 67.9775  * log2λ + 10.6913   * log3λ - 0.625151 * log4λ

    logθ = log10(5040.0/T)
    αff_H⁻ = 1e-26 * 10.0^(f0 + f1 * logθ + f2 * (logθ * logθ))
    # Pₑ * α_ff(H⁻) gives the absorption coefficient in units of cm² per ground state H I atom
    Pₑ = ne * kboltz_cgs * T

    # Account for the fact that n(H I, n=1) might be slightly smaller than the entire number
    # density of H I. There is only really a difference at the highest temperatures. For the
    # temperature range where this approximation is valid, less than 0.23% of all H I atoms are not
    # in the ground state.

    # this calculation could reduce to nHI_gs = 2.0*nH_I_div_partition
    nHI_gs = ndens_state_hydrogenic(1, nH_I_div_partition, T, _H_I_ion_energy)

    return αff_H⁻ * Pₑ * nHI_gs / ρ
end
    

"""
    H2plus_bf_and_ff(nH_I_div_partition, n_HII, ν, ρ, T)

Compute the combined H₂⁺ bound-free and free-free opacity κ.

This uses polynomial fits from Gray (2005) that were derived from data tabulated in
[Bates (1952)](https://ui.adsabs.harvard.edu/abs/1952MNRAS.112...40B/abstract).

# Arguments
- `nH_I_div_partition`: the total number density of H I divided by its partition 
   function.
- `nH_II`: the number density of H II (not of H₂⁺).
- `ν`: frequency in Hz
- `ρ`: mass density in g/cm³
- `T`: temperature in K
<<<<<<< HEAD
=======

While the formal type signature requires that these be `Real`, `Float32`s (or `Float32`-derived 
types) may introduce numerical instability.
>>>>>>> 2a29dfc1

# Notes
This follows equation 8.15 of Gray (2005), which involves 2 polynomials that were fit to data
provided in [Bates (1952)](https://ui.adsabs.harvard.edu/abs/1952MNRAS.112...40B/abstract).

The combined H₂⁺ bound-free and free-free opacity opacity calculation can be cast as:
    κ = const * σ₁ * exp(-U₁ / (kboltz*T)) * n(H I, n=1) * n(H II) * (1 - exp(-hν/(kboltz*T))) / ρ
where σ₁ and U₁ are just functions of ν. Note that Bates (1952) and Gray (2005) both use the number
density of all energy states of H I instead of n(H I, n=1). However, Kurucz (1970) makes a note in
section 5.2 about how the photodisociation of H₂⁺ produces a ground state H atom and that we should
therefore use n(H I, n=1) instead. This difference will only cause Bates/Gray to be wrong by a
fraction of a percent (at most) for T ≤ 1.2e4 K. In this function we use n(H I, n=1).

In this function, we use polynomial approximations that Gray (2005) fit for σ₁ and U₁ using data
from Table 1 of Bates (1952). Gray (2005) notes that the approximations match Bates' (1952)
tabulated absorption data for 3800 Å ≤ λ ≤ 25000 Å at an accuracy of 0.3%. After reviewing the data
in Bates (1952) I've concluded that Gray (2005) actually rounded down the lower end of the
wavelength from 10⁵/26 Å or ∼3847 Å. (In other words, the approximation is good for
3847 Å ≤ λ ≤ 25000.0 Å).

While this may fit to σ₁ and U₁ to better than 0.3%, comparisons against values from table 2 of
Bates (1952) indicate that the function reproduces the full absorption coeffient at better than
1.5%. Gray (2005) did not provide a temperature range, but Bates (1952) only computed the
absorption coefficient for 2500 K ≤ T ≤ 12000 K. In the text they have a comment that the proton's
De Broglie wavelength is large at 2500 K and their semi-classical treatment may start to break
down. However, as long as use n(H I, n=1), there doesn't seem to be any reason for us to enforce an
upper Temperature limit.

Bates (1952) states that his classical treatment of the interaction is probably most accurate at
higher temperatures and longer wavelengths (note that the longest λ considered in the paper is 8
times larger than the max λ the polynomials are fit against). He suggests that treatment is
probably correct "to well within one part in ten even at the lower temperatures and [lower
wavelengths]."
"""
function H2plus_bf_and_ff(nH_I_div_partition::Real, nH_II::Real, ν::Real, ρ::Real, T::Real)
    λ = c_cgs*1e8/ν # in ångstroms
    if !(3846.15 <= λ <= 25000.0) # the lower limit is set to include 1.e5/26 Å
        throw(DomainError(λ, "The wavelength must lie in the interval [3847 Å, 25000 Å]"))
    end

    if T < 2500  # we might be able to drop upper limit
        throw(DomainError(T, "The temperature must be greater than or equal to 2500 K."))
    end

    β_eV = 1.0/(kboltz_eV * T)

    # coef should be roughly 2.51e-42
    coef = 16*π^4*bohr_radius_cgs^5*electron_charge_cgs^2/(3*hplanck_cgs*c_cgs) # cm⁵
    stimulated_emission_correction = (1 - exp(-hplanck_eV*ν*β_eV))

    logλ = log10(λ)
    log2λ = logλ*logλ
    log3λ = log2λ*logλ

    σ1 = -1040.54 + 1345.71 * logλ - 547.628 * log2λ + 71.9684 * log3λ
    # there was a typo in Gray (2005). In the book they give the following polynomial as the fit
    # for U₁. In reality, it is the fit for negative U₁
    neg_U1 = 54.0532 - 32.713 * logλ + 6.6699 * log2λ - 0.4574 * log3λ
    # note: Gray (2005) used the equivalent expression: σ1*10^(neg_U1 * θ) where θ = 5040/T
    atomic_cross_section = σ1 * exp(neg_U1 * β_eV)

    # see the docstring for an explanation of why we explicitly consider the ground state density
    nH_I_gs = ndens_state_hydrogenic(1, nH_I_div_partition, T, _H_I_ion_energy)

    uncorrected_opacity = coef * atomic_cross_section * nH_I_gs * nH_II/ρ

    # Gray (2005) notes that they remove the stimulated emission factor. We need to put it back:
    uncorrected_opacity * stimulated_emission_correction
end<|MERGE_RESOLUTION|>--- conflicted
+++ resolved
@@ -214,12 +214,9 @@
 - `ν`: frequency in Hz
 - `ρ`: mass density in g/cm³
 - `T`: temperature in K
-<<<<<<< HEAD
-=======
 
 While the formal type signature requires that these be `Real`, `Float32`s (or `Float32`-derived 
 types) may introduce numerical instability.
->>>>>>> 2a29dfc1
 
 # Notes
 This follows equation 8.15 of Gray (2005), which involves 2 polynomials that were fit to data
