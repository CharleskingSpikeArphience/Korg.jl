--- conflicted
+++ resolved
@@ -70,13 +70,8 @@
 `source` can be either an `AbstractVector` of `Strings` or a filename.
 `rowspec` should be a vector of tuples each containing, in order
 - a range object corresponding to the column postion
-<<<<<<< HEAD
-- the type.  Strings will pull pulled directly other types will be parsed with `parse`.
-- the column name, a `Symbol`
-=======
 - the type.  Strings will be pulled directly & other types will be parsed with `parse`.
-- the column name.
->>>>>>> 31386cf1
+- the column name, a `Symbol`.
 - optionally, a function to apply to the parsed value.
 """
 function parse_fwf(filename::String, rowspec; datarow=1, lastrow=0)
