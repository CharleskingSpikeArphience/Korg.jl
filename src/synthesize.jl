--- conflicted
+++ resolved
@@ -8,15 +8,11 @@
 Solve the transfer equation in the model atmosphere `atm` with the transitions in `linelist` at the 
 wavelengths `λs` [Å] to get the resultant astrophysical flux at each wavelength.
 
-<<<<<<< HEAD
-Optional arguments:
-=======
 !!! note
     For efficiency reasons, `λs` must be an `AbstractRange`, such as `6000:0.01:6500`.  It can't 
     be an arbitrary list of wavelengths.
 
-optional arguments:
->>>>>>> 6b60768f
+Optional arguments:
 - `metallicity`, i.e. [metals/H] is log_10 solar relative
 - `abundances` is a `Dict` mapping atomic symbols to ``A(X)`` format abundances, i.e. 
   ``A(x) = \\log_{10}(n_X/n_\\mathrm{H}) + 12``, where ``n_X`` is the number density of ``X``. These override
@@ -25,15 +21,10 @@
 - `line_buffer` (default: 10): the farthest (in Å) any line can be from the provide wavelenth range 
    before it is discarded.  If the edge of your window is near a strong line, you may have to turn 
    this up.
-<<<<<<< HEAD
 - `cntm_step` (default 1): the distance (in Å) between point at which the continuum opacity is 
   calculated.
+- `hydrogen_lines` (default: `true`): whether or not to include H lines in the synthesis.
 - `ionization_energies`, a `Dict` mapping `Species` to their first three ionization energies, 
-=======
-- `cntm_step`: the wavelength resolution with which continuum opacities are calculated.
-- `hydrogen_lines` (default: `true`): whether or not to include H lines in the synthesis.
-- `ionization_energies`, a Dict containing the first three ionization energies of each element, 
->>>>>>> 6b60768f
    defaults to `Korg.ionization_energies`.
 - `partition_funcs`, a `Dict` mapping `Species` to partition functions. Defaults to data from 
    Barklem & Collet 2016, `Korg.partition_funcs`.
